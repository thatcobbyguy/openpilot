#pragma once

#include <QStackedLayout>
#include <QWidget>

#include "common/util.h"
#include "selfdrive/ui/qt/widgets/cameraview.h"
#include "selfdrive/ui/ui.h"

#include <QTimer>
#include <QMap>
#if  defined(QCOM2) || defined(QCOM)
#include "selfdrive/ui/qt/screenrecorder/screenrecorder.h"
#endif

#include "common/params.h"

// ***** onroad widgets *****

class OnroadAlerts : public QWidget {
  Q_OBJECT

public:
  OnroadAlerts(QWidget *parent = 0) : QWidget(parent) {};
  void updateAlert(const Alert &a, const QColor &color);

protected:
  void paintEvent(QPaintEvent*) override;

private:
  QColor bg;
  Alert alert = {};
};

// container window for the NVG UI
class NvgWindow : public CameraViewWidget {
  Q_OBJECT

public:
  explicit NvgWindow(VisionStreamType type, QWidget* parent = 0);

protected:
  void paintGL() override;
  void initializeGL() override;
  void showEvent(QShowEvent *event) override;
  void updateFrameMat(int w, int h) override;
  void drawLaneLines(QPainter &painter, const UIState *s);
  void drawLead(QPainter &painter, const cereal::ModelDataV2::LeadDataV3::Reader &lead_data, const QPointF &vd, bool is_radar);
  inline QColor redColor(int alpha = 255) { return QColor(201, 34, 49, alpha); }
  inline QColor whiteColor(int alpha = 255) { return QColor(255, 255, 255, alpha); }

  double prev_draw_t = 0;
  FirstOrderFilter fps_filter;

  // neokii
  void drawIcon(QPainter &p, int x, int y, QPixmap &img, QBrush bg, float opacity);
  void drawText(QPainter &p, int x, int y, const QString &text, int alpha = 255);
  void drawText2(QPainter &p, int x, int y, int flags, const QString &text, const QColor& color);
  void drawTextWithColor(QPainter &p, int x, int y, const QString &text, QColor& color);
  void paintEvent(QPaintEvent *event) override;

  const int radius = 192;
  const int img_size = (radius / 2) * 1.5;

  uint64_t last_update_params;

  // neokii
  QPixmap ic_brake;
  QPixmap ic_autohold_warning;
  QPixmap ic_autohold_active;
  QPixmap ic_nda;
  QPixmap ic_hda;
  QPixmap ic_tire_pressure;
  QPixmap ic_turn_signal_l;
  QPixmap ic_turn_signal_r;
  QPixmap ic_satellite;
  QPixmap ic_latMainOn;
  QPixmap ic_regenPaddle;

  QString gitCommit;

  QMap<QString, QPixmap> ic_oil_com;

  void drawMaxSpeed(QPainter &p);
  void drawSpeed(QPainter &p);
  void drawBottomIcons(QPainter &p);
  void drawSpeedLimit(QPainter &p);
  void drawSteer(QPainter &p);
  void drawThermal(QPainter &p);
  void drawRestArea(QPainter &p);
  void drawTurnSignals(QPainter &p);
  void drawGpsStatus(QPainter &p);
  void drawDebugText(QPainter &p);
<<<<<<< HEAD
  void drawHud(QPainter &p);
  void drawLkasIcon(QPainter &p);
=======
  void drawHud(QPainter &p, const cereal::ModelDataV2::Reader &model);
>>>>>>> 4d2a5268

private:
  QPixmap get_icon_iol_com(const char* key);
  void drawRestAreaItem(QPainter &p, int yPos, capnp::Text::Reader image, capnp::Text::Reader title,
                        capnp::Text::Reader oilPrice, capnp::Text::Reader distance, bool lastItem);

  Params params;

};

// container for all onroad widgets
class OnroadWindow : public QWidget {
  Q_OBJECT

public:
  OnroadWindow(QWidget* parent = 0);
  bool isMapVisible() const { return map && map->isVisible(); }

protected:
  void mousePressEvent(QMouseEvent* e) override;
  void mouseReleaseEvent(QMouseEvent* e) override;

  void paintEvent(QPaintEvent *event) override;

private:
  OnroadAlerts *alerts;
  NvgWindow *nvg;
  QColor bg = bg_colors[STATUS_DISENGAGED];
  QWidget *map = nullptr;
  QHBoxLayout* split;

  // neokii
private:
#if  defined(QCOM2) || defined(QCOM)
  ScreenRecoder* recorder;
#endif
  std::shared_ptr<QTimer> record_timer;
  QPoint startPos;

private slots:
  void offroadTransition(bool offroad);
  void updateState(const UIState &s);
};<|MERGE_RESOLUTION|>--- conflicted
+++ resolved
@@ -91,12 +91,8 @@
   void drawTurnSignals(QPainter &p);
   void drawGpsStatus(QPainter &p);
   void drawDebugText(QPainter &p);
-<<<<<<< HEAD
-  void drawHud(QPainter &p);
+  void drawHud(QPainter &p, const cereal::ModelDataV2::Reader &model);
   void drawLkasIcon(QPainter &p);
-=======
-  void drawHud(QPainter &p, const cereal::ModelDataV2::Reader &model);
->>>>>>> 4d2a5268
 
 private:
   QPixmap get_icon_iol_com(const char* key);
