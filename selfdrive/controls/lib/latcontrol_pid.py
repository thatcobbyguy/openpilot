from selfdrive.controls.lib.pid import PIDController
from selfdrive.controls.lib.drive_helpers import get_steer_max
from cereal import car
from cereal import log
from selfdrive.kegman_conf import kegman_conf


class LatControlPID():
  def __init__(self, CP, CI):
    self.kegman = kegman_conf(CP)
    self.CI = CI
    self.deadzone = float(self.kegman.conf['deadzone'])
    self.pid = PIDController((CP.lateralTuning.pid.kpBP, CP.lateralTuning.pid.kpV),
                            (CP.lateralTuning.pid.kiBP, CP.lateralTuning.pid.kiV),
                            (CP.lateralTuning.pid.kdBP, CP.lateralTuning.pid.kdV),
                            k_f=CP.lateralTuning.pid.kf, pos_limit=1.0, neg_limit=-1.0,
                            sat_limit=CP.steerLimitTimer, derivative_period=0.1)
    self.get_steer_feedforward = CI.get_steer_feedforward_function()
    self.angle_steers_des = 0.
    self.mpc_frame = 0

  def reset(self):
    self.pid.reset()
    
  def live_tune(self, CP):
    self.mpc_frame += 1
    if self.mpc_frame % 300 == 0:
      # live tuning through /data/openpilot/tune.py overrides interface.py settings
      self.kegman = kegman_conf()
      if self.kegman.conf['tuneGernby'] == "1":
        self.steerKpV = [float(self.kegman.conf['Kp'])]
        self.steerKiV = [float(self.kegman.conf['Ki'])]
<<<<<<< HEAD
        self.steerKf = float(self.kegman.conf['Kf'])
        self.pid = PIDController((CP.lateralTuning.pid.kpBP, self.steerKpV),
=======
        if self.get_steer_feedforward == self.CI.get_steer_feedforward_default:
          # custom feedforward values are not allowed to be tuned.
          self.steerKf = float(self.kegman.conf['Kf'])
        self.pid = PIController((CP.lateralTuning.pid.kpBP, self.steerKpV),
>>>>>>> 79847c57
                            (CP.lateralTuning.pid.kiBP, self.steerKiV),
                            k_f=self.steerKf, pos_limit=1.0)
        self.deadzone = float(self.kegman.conf['deadzone'])
        
      self.mpc_frame = 0    


  def update(self, active, CS, CP, lat_plan):
    self.live_tune(CP)
    pid_log = log.ControlsState.LateralPIDState.new_message()
    pid_log.steeringAngleDeg = float(CS.steeringAngleDeg)
    pid_log.steeringRateDeg = float(CS.steeringRateDeg)

    if CS.vEgo < 0.3 or not active:
      output_steer = 0.0
      pid_log.active = False
      self.pid.reset()
    else:
      self.angle_steers_des = lat_plan.steeringAngleDeg # get from MPC/LateralPlanner

      steers_max = get_steer_max(CP, CS.vEgo)
      self.pid.pos_limit = steers_max
      self.pid.neg_limit = -steers_max
      
      steer_feedforward = self.get_steer_feedforward(self.angle_steers_des, CS.vEgo)
      
      deadzone = self.deadzone    
        
      check_saturation = (CS.vEgo > 10) and not CS.steeringRateLimited and not CS.steeringPressed
      output_steer = self.pid.update(self.angle_steers_des, CS.steeringAngleDeg, check_saturation=check_saturation, override=CS.steeringPressed,
                                     feedforward=steer_feedforward, speed=CS.vEgo, deadzone=deadzone)
      pid_log.active = True
      pid_log.p = self.pid.p
      pid_log.i = self.pid.i
      pid_log.f = self.pid.f
      pid_log.output = output_steer
      pid_log.saturated = bool(self.pid.saturated)

    return output_steer, float(self.angle_steers_des), pid_log<|MERGE_RESOLUTION|>--- conflicted
+++ resolved
@@ -30,17 +30,15 @@
       if self.kegman.conf['tuneGernby'] == "1":
         self.steerKpV = [float(self.kegman.conf['Kp'])]
         self.steerKiV = [float(self.kegman.conf['Ki'])]
-<<<<<<< HEAD
-        self.steerKf = float(self.kegman.conf['Kf'])
-        self.pid = PIDController((CP.lateralTuning.pid.kpBP, self.steerKpV),
-=======
+        self.steerKdV = [float(self.kegman.conf['Kd'])]
         if self.get_steer_feedforward == self.CI.get_steer_feedforward_default:
           # custom feedforward values are not allowed to be tuned.
           self.steerKf = float(self.kegman.conf['Kf'])
-        self.pid = PIController((CP.lateralTuning.pid.kpBP, self.steerKpV),
->>>>>>> 79847c57
-                            (CP.lateralTuning.pid.kiBP, self.steerKiV),
-                            k_f=self.steerKf, pos_limit=1.0)
+        self.pid = PIDController((CP.lateralTuning.pid.kpBP, self.steerKpV),
+                                (CP.lateralTuning.pid.kiBP, self.steerKiV),
+                                (CP.lateralTuning.pid.kdBP, self.steerKdV),
+                                k_f=self.steerKf, pos_limit=self.pid.pos_limit, neg_limit=self.pid.neg_limit,
+                                sat_limit=CP.steerLimitTimer, derivative_period=0.1)
         self.deadzone = float(self.kegman.conf['deadzone'])
         
       self.mpc_frame = 0    
