--- conflicted
+++ resolved
@@ -30,10 +30,6 @@
                             k_d=CP.lateralTuning.torque.kd, derivative_period=0.1,
                             k_11 = 0.5, k_12 = 1., k_13 = 2., k_period=0.1,
                             k_f=CP.lateralTuning.torque.kf, pos_limit=self.steer_max, neg_limit=-self.steer_max)
-<<<<<<< HEAD
-    self.get_steer_feedforward = CI.get_steer_feedforward_function()
-=======
->>>>>>> df96c4e6
     self.use_steering_angle = CP.lateralTuning.torque.useSteeringAngle
     self.friction = CP.lateralTuning.torque.friction
     self.get_steer_feedforward = CI.get_steer_feedforward_function()
@@ -65,11 +61,7 @@
       error = setpoint - measurement
       pid_log.error = error
 
-<<<<<<< HEAD
-      ff = desired_lateral_accel - params.roll * ACCELERATION_DUE_TO_GRAVITY
-=======
       ff = self.get_steer_feedforward(desired_lateral_accel - params.roll * ACCELERATION_DUE_TO_GRAVITY, CS.vEgo)
->>>>>>> df96c4e6
       friction_compensation = interp(desired_lateral_jerk, [-JERK_THRESHOLD, JERK_THRESHOLD], [-self.friction, self.friction])
       ff += friction_compensation
       output_torque = self.pid.update(setpoint, measurement,
@@ -77,11 +69,7 @@
                                       speed=CS.vEgo,
                                       freeze_integrator=CS.steeringRateLimited)
 
-<<<<<<< HEAD
-      # record desired steering angle to the unused pid_log.error_rate
-=======
       # record steering angle error to the unused pid_log.error_rate
->>>>>>> df96c4e6
       angle_steers_des_no_offset = math.degrees(VM.get_steer_from_curvature(-desired_curvature, CS.vEgo, params.roll))
       angle_steers_des = angle_steers_des_no_offset + params.angleOffsetDeg
       pid_log.errorRate = angle_steers_des - CS.steeringAngleDeg
