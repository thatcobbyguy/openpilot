#!/usr/bin/env python3
import os
import math
from numbers import Number

from cereal import car, log
from common.numpy_fast import clip
from common.realtime import sec_since_boot, config_realtime_process, Priority, Ratekeeper, DT_CTRL
from common.profiler import Profiler
from common.params import Params, put_nonblocking
import cereal.messaging as messaging
from selfdrive.config import Conversions as CV
from selfdrive.swaglog import cloudlog
from selfdrive.boardd.boardd import can_list_to_can_capnp
from selfdrive.car.car_helpers import get_car, get_startup_event, get_one_can
from selfdrive.controls.lib.lane_planner import CAMERA_OFFSET
from selfdrive.controls.lib.drive_helpers import update_v_cruise, initialize_v_cruise, V_CRUISE_MIN
from selfdrive.controls.lib.drive_helpers import get_lag_adjusted_curvature
from selfdrive.controls.lib.longcontrol import LongControl, STARTING_TARGET_SPEED
from selfdrive.controls.lib.latcontrol_pid import LatControlPID
from selfdrive.controls.lib.latcontrol_indi import LatControlINDI
from selfdrive.controls.lib.latcontrol_lqr import LatControlLQR
from selfdrive.controls.lib.latcontrol_angle import LatControlAngle
from selfdrive.controls.lib.latcontrol_torque import LatControlTorque
from selfdrive.controls.lib.events import Events, ET
from selfdrive.controls.lib.alertmanager import AlertManager
from selfdrive.controls.lib.vehicle_model import VehicleModel
from selfdrive.locationd.calibrationd import Calibration
from selfdrive.hardware import HARDWARE, TICI, EON
from selfdrive.manager.process_config import managed_processes

LDW_MIN_SPEED = 31 * CV.MPH_TO_MS
LANE_DEPARTURE_THRESHOLD = 0.1
STEER_ANGLE_SATURATION_TIMEOUT = 1.0 / DT_CTRL
STEER_ANGLE_SATURATION_THRESHOLD = 2.5  # Degrees

MAX_ABS_PITCH = 0.314 # 20% grade = 18 degrees = pi/10 radians
MAX_ABS_PRED_PITCH_DELTA = MAX_ABS_PITCH * 0.5

SIMULATION = "SIMULATION" in os.environ
NOSENSOR = "NOSENSOR" in os.environ
IGNORE_PROCESSES = {"rtshield", "uploader", "deleter", "loggerd", "logmessaged", "tombstoned",
                    "logcatd", "proclogd", "clocksd", "updated", "timezoned", "manage_athenad"} | \
                    {k for k, v in managed_processes.items() if not v.enabled}

ACTUATOR_FIELDS = set(car.CarControl.Actuators.schema.fields.keys())

ThermalStatus = log.DeviceState.ThermalStatus
State = log.ControlsState.OpenpilotState
PandaType = log.PandaState.PandaType
Desire = log.LateralPlan.Desire
LaneChangeState = log.LateralPlan.LaneChangeState
LaneChangeDirection = log.LateralPlan.LaneChangeDirection
EventName = car.CarEvent.EventName


class Controls:
  def __init__(self, sm=None, pm=None, can_sock=None):
    config_realtime_process(4 if TICI else 3, Priority.CTRL_HIGH)

    self.accel_pressed = False
    self.decel_pressed = False
    self.accel_pressed_last = 0.
    self.decel_pressed_last = 0.
    self.fastMode = False
    self.lk_mode_last = False
    self.oplongcontrol_last = False
    
    self.gpsWasOK = False

    # Setup sockets
    self.pm = pm
    if self.pm is None:
      self.pm = messaging.PubMaster(['sendcan', 'controlsState', 'carState',
                                     'carControl', 'carEvents', 'carParams'])

    self.camera_packets = ["roadCameraState", "driverCameraState"]
    if TICI:
      self.camera_packets.append("wideRoadCameraState")

    params = Params()
    self.joystick_mode = params.get_bool("JoystickDebugMode")
    joystick_packet = ['testJoystick'] if self.joystick_mode else []

    self.sm = sm
    if self.sm is None:
      ignore = ['driverCameraState', 'managerState'] if SIMULATION else None
      self.sm = messaging.SubMaster(['deviceState', 'pandaState', 'modelV2', 'liveCalibration',
                                     'driverMonitoringState', 'longitudinalPlan', 'lateralPlan', 'liveLocationKalman',
                                     'managerState', 'liveParameters', 'radarState'] + self.camera_packets + joystick_packet,
                                     ignore_alive=ignore, ignore_avg_freq=['radarState', 'longitudinalPlan'])

    self.can_sock = can_sock
    if can_sock is None:
      can_timeout = None if os.environ.get('NO_CAN_TIMEOUT', False) else 100
      self.can_sock = messaging.sub_sock('can', timeout=can_timeout)

    if TICI:
      self.log_sock = messaging.sub_sock('androidLog')

    # wait for one pandaState and one CAN packet
    print("Waiting for CAN messages...")
    get_one_can(self.can_sock)
    
    self.CI, self.CP = get_car(self.can_sock, self.pm.sock['sendcan'])

    # read params
    self.is_metric = params.get_bool("IsMetric")
    self.is_ldw_enabled = params.get_bool("IsLdwEnabled")
    community_feature_toggle = True
    openpilot_enabled_toggle = params.get_bool("OpenpilotEnabledToggle")
    passive = params.get_bool("Passive") or not openpilot_enabled_toggle

    # detect sound card presence and ensure successful init
    sounds_available = HARDWARE.get_sound_card_online()

    car_recognized = self.CP.carName != 'mock'

    controller_available = self.CI.CC is not None and not passive and not self.CP.dashcamOnly
    community_feature = self.CP.communityFeature or \
                        self.CP.fingerprintSource == car.CarParams.FingerprintSource.can
    community_feature_disallowed = community_feature and (not community_feature_toggle)
    self.read_only = not car_recognized or not controller_available or \
                       self.CP.dashcamOnly or community_feature_disallowed
    if self.read_only:
      self.CP.safetyModel = car.CarParams.SafetyModel.noOutput

    # Write CarParams for radard
    cp_bytes = self.CP.to_bytes()
    params.put("CarParams", cp_bytes)
    put_nonblocking("CarParamsCache", cp_bytes)

    self.CC = car.CarControl.new_message()
    self.AM = AlertManager()
    self.events = Events()

    self.LoC = LongControl(self.CP)
    self.VM = VehicleModel(self.CP)

    if self.CP.steerControlType == car.CarParams.SteerControlType.angle:
      self.LaC = LatControlAngle(self.CP)
    elif self.CP.lateralTuning.which() == 'pid':
      self.LaC = LatControlPID(self.CP, self.CI)
    elif self.CP.lateralTuning.which() == 'indi':
      self.LaC = LatControlINDI(self.CP)
    elif self.CP.lateralTuning.which() == 'lqr':
      self.LaC = LatControlLQR(self.CP)
    elif self.CP.lateralTuning.which() == 'torque':
      self.LaC = LatControlTorque(self.CP, self.CI)

    self.initialized = False
    self.state = State.disabled
    self.enabled = False
    self.active = False
    self.can_rcv_error = False
    self.soft_disable_timer = 0
    self.v_cruise_kph = 255
    self.v_cruise_kph_last = 0
    self.v_cruise_last_changed = 0.
    self.fast_mode_enabled = params.get_bool("StockSpeedAdjust")
    self.mismatch_counter = 0
    self.can_error_counter = 0
    self.last_blinker_frame = 0
    self.saturated_count = 0
    self.distance_traveled = 0
    self.last_functional_fan_frame = 0
    self.events_prev = []
    self.current_alert_types = [ET.PERMANENT]
    self.logged_comm_issue = False
    self.v_target = 0.0
    self.a_target = 0.0

    # TODO: no longer necessary, aside from process replay
    self.sm['liveParameters'].valid = True

    self.startup_event = get_startup_event(car_recognized, controller_available, self.CP.fuzzyFingerprint,
                                           len(self.CP.carFw) > 0)

    if not sounds_available:
      self.events.add(EventName.soundsUnavailable, static=True)
    if community_feature_disallowed and car_recognized and not self.CP.dashcamOnly:
      self.events.add(EventName.communityFeatureDisallowed, static=True)
    if not car_recognized:
      self.events.add(EventName.carUnrecognized, static=True)
    elif self.read_only:
      self.events.add(EventName.dashcamMode, static=True)
    elif self.joystick_mode:
      self.events.add(EventName.joystickDebug, static=True)
      self.startup_event = None

    # controlsd is driven by can recv, expected at 100Hz
    self.rk = Ratekeeper(100, print_delay_threshold=None)
    self.prof = Profiler(False)  # off by default

  def update_events(self, CS):
    """Compute carEvents from carState"""

    self.events.clear()
    self.events.add_from_msg(CS.events)
    self.events.add_from_msg(self.sm['driverMonitoringState'].events)
    self.events.add_from_msg(self.sm['longitudinalPlan'].eventsDEPRECATED)

    # Handle startup event
    if self.startup_event is not None:
      self.events.add(self.startup_event)
      self.startup_event = None

    # Don't add any more events if not initialized
    if not self.initialized:
      self.events.add(EventName.controlsInitializing)
      return

    # Create events for battery, temperature, disk space, and memory
    if EON and self.sm['deviceState'].batteryPercent < 1 and self.sm['deviceState'].chargingError:
      # at zero percent battery, while discharging, OP should not allowed
      self.events.add(EventName.lowBattery)
    if self.sm['deviceState'].thermalStatus >= ThermalStatus.red:
      self.events.add(EventName.overheat)
    if self.sm['deviceState'].freeSpacePercent < 7 and not SIMULATION:
      # under 7% of space free no enable allowed
      self.events.add(EventName.outOfSpace)
    # TODO: make tici threshold the same
    if self.sm['deviceState'].memoryUsagePercent > (90 if TICI else 65) and not SIMULATION:
      self.events.add(EventName.lowMemory)
    cpus = list(self.sm['deviceState'].cpuUsagePercent)[:(-1 if EON else None)]
    if max(cpus, default=0) > 95 and not SIMULATION:
      self.events.add(EventName.highCpuUsage)

    # Alert if fan isn't spinning for 5 seconds
    if self.sm['pandaState'].pandaType in [PandaType.uno, PandaType.dos]:
      if self.sm['pandaState'].fanSpeedRpm == 0 and self.sm['deviceState'].fanSpeedPercentDesired > 50:
        if (self.sm.frame - self.last_functional_fan_frame) * DT_CTRL > 5.0:
          self.events.add(EventName.fanMalfunction)
      else:
        self.last_functional_fan_frame = self.sm.frame

    # Handle calibration status
    cal_status = self.sm['liveCalibration'].calStatus
    if cal_status != Calibration.CALIBRATED:
      if cal_status == Calibration.UNCALIBRATED:
        self.events.add(EventName.calibrationIncomplete)
      else:
        self.events.add(EventName.calibrationInvalid)

    # Handle lane change
    if self.sm['lateralPlan'].laneChangeState == LaneChangeState.preLaneChange:
      direction = self.sm['lateralPlan'].laneChangeDirection
      if (CS.leftBlindspot and direction == LaneChangeDirection.left) or \
         (CS.rightBlindspot and direction == LaneChangeDirection.right):
        self.events.add(EventName.laneChangeBlocked)
      else:
        if direction == LaneChangeDirection.left:
          self.events.add(EventName.preLaneChangeLeft)
        else:
          self.events.add(EventName.preLaneChangeRight)
    elif self.sm['lateralPlan'].laneChangeState in [LaneChangeState.laneChangeStarting,
                                                 LaneChangeState.laneChangeFinishing]:
      self.events.add(EventName.laneChange)

    if self.can_rcv_error or not CS.canValid:
      self.events.add(EventName.canError)

    safety_mismatch = self.sm['pandaState'].safetyModel != self.CP.safetyModel or self.sm['pandaState'].safetyParam != self.CP.safetyParam
    if safety_mismatch or self.mismatch_counter >= 200:
      self.events.add(EventName.controlsMismatch)

    if not self.sm['liveParameters'].valid:
      self.events.add(EventName.vehicleModelInvalid)

    if len(self.sm['radarState'].radarErrors):
      self.events.add(EventName.radarFault)
    elif not self.sm.valid["pandaState"]:
      self.events.add(EventName.usbError)
    elif not self.sm.all_alive_and_valid():
      self.events.add(EventName.commIssue)
      if not self.logged_comm_issue:
        invalid = [s for s, valid in self.sm.valid.items() if not valid]
        not_alive = [s for s, alive in self.sm.alive.items() if not alive]
        cloudlog.event("commIssue", invalid=invalid, not_alive=not_alive)
        self.logged_comm_issue = True
    else:
      self.logged_comm_issue = False

    if not self.sm['lateralPlan'].mpcSolutionValid:
      self.events.add(EventName.plannerError)
    if not self.sm['liveLocationKalman'].sensorsOK and not NOSENSOR:
      if self.sm.frame > 5 / DT_CTRL:  # Give locationd some time to receive all the inputs
        self.events.add(EventName.sensorDataInvalid)
    if not self.sm['liveLocationKalman'].posenetOK:
      self.events.add(EventName.posenetInvalid)
    if not self.sm['liveLocationKalman'].deviceStable:
      self.events.add(EventName.deviceFalling)
    if log.PandaState.FaultType.relayMalfunction in self.sm['pandaState'].faults:
      self.events.add(EventName.relayMalfunction)
    if self.sm['longitudinalPlan'].fcw or (self.enabled and self.sm['modelV2'].meta.hardBrakePredicted):
      self.events.add(EventName.fcw)

    if TICI:
      logs = messaging.drain_sock(self.log_sock, wait_for_one=False)
      messages = []
      for m in logs:
        try:
          messages.append(m.androidLog.message)
        except UnicodeDecodeError:
          pass

      for err in ["ERROR_CRC", "ERROR_ECC", "ERROR_STREAM_UNDERFLOW", "APPLY FAILED"]:
        for m in messages:
          if err not in m:
            continue

          csid = m.split("CSID:")[-1].split(" ")[0]
          evt = {"0": EventName.roadCameraError, "1": EventName.wideRoadCameraError,
                 "2": EventName.driverCameraError}.get(csid, None)
          if evt is not None:
            self.events.add(evt)

    # TODO: fix simulator
    if not SIMULATION:
      if not NOSENSOR:
        self.gpsWasOK = self.gpsWasOK or self.sm['liveLocationKalman'].gpsOK
        if self.gpsWasOK and not self.sm['liveLocationKalman'].gpsOK and (self.distance_traveled > 1000):
          # Not show in first 1 km to allow for driving out of garage. This event shows after 5 minutes
          self.events.add(EventName.noGps)
      if not self.sm.all_alive(self.camera_packets):
        self.events.add(EventName.cameraMalfunction)
      if self.sm['modelV2'].frameDropPerc > 30:
        self.events.add(EventName.modeldLagging)
      if self.sm['liveLocationKalman'].excessiveResets:
        self.events.add(EventName.localizerMalfunction)

      # Check if all manager processes are running
      not_running = set(p.name for p in self.sm['managerState'].processes if not p.running)
      if self.sm.rcv_frame['managerState'] and (not_running - IGNORE_PROCESSES):
        self.events.add(EventName.processNotRunning)

    # Only allow engagement with brake pressed when stopped behind another stopped car
    speeds = self.sm['longitudinalPlan'].speeds
    if len(speeds) > 1:
      v_future = speeds[-1]
    else:
      v_future = 100.0
    if CS.brakePressed and v_future >= STARTING_TARGET_SPEED \
      and self.CP.openpilotLongitudinalControl and CS.vEgo < 0.3:
      self.events.add(EventName.noTarget)

  def data_sample(self):
    """Receive data from sockets and update carState"""

    # Update carState from CAN
    can_strs = messaging.drain_sock_raw(self.can_sock, wait_for_one=True)
    CS = self.CI.update(self.CC, can_strs)

    self.sm.update(0)

    all_valid = CS.canValid and self.sm.all_alive_and_valid()
    if not self.initialized and (all_valid or self.sm.frame * DT_CTRL > 3.5 or SIMULATION):
      self.CI.init(self.CP, self.can_sock, self.pm.sock['sendcan'])
      self.initialized = True
      Params().put_bool("ControlsReady", True)

    # Check for CAN timeout
    if not can_strs:
      self.can_error_counter += 1
      self.can_rcv_error = True
    else:
      self.can_rcv_error = False

    # When the panda and controlsd do not agree on controls_allowed
    # we want to disengage openpilot. However the status from the panda goes through
    # another socket other than the CAN messages and one can arrive earlier than the other.
    # Therefore we allow a mismatch for two samples, then we trigger the disengagement.
    if not self.enabled:
      self.mismatch_counter = 0

    if not self.sm['pandaState'].controlsAllowed and self.enabled:
      self.mismatch_counter += 1

    self.distance_traveled += CS.vEgo * DT_CTRL

    return CS

  def state_transition(self, CS):
    """Compute conditional state transitions and execute actions on state transitions"""

    self.v_cruise_kph_last = self.v_cruise_kph
    
    cur_time = sec_since_boot()

    # if stock cruise is completely disabled, then we can use our own set speed logic
    if not self.CP.pcmCruise:
      for b in CS.buttonEvents:
        if b.pressed:
          if b.type == car.CarState.ButtonEvent.Type.accelCruise:
            self.accel_pressed = True
            self.accel_pressed_last = cur_time
          elif b.type == car.CarState.ButtonEvent.Type.decelCruise:
            self.decel_pressed = True
            self.decel_pressed_last = cur_time
        else:
          if b.type == car.CarState.ButtonEvent.Type.accelCruise:
            self.accel_pressed = False
          elif b.type == car.CarState.ButtonEvent.Type.decelCruise:
            self.decel_pressed = False
            
      v_cruise = self.v_cruise_kph if self.is_metric else int(round((float(self.v_cruise_kph) * 0.6233 + 0.0995)))
      vEgo = getattr(CS, "vEgo", None)
      vEgo = int(round((float(vEgo) * 3.6 if self.is_metric else int(round((float(vEgo) * 3.6 * 0.6233 + 0.0995)))))) if vEgo else v_cruise
      
      self.CI.CS.speed_limit_active = (self.sm['longitudinalPlan'].speedLimitControlState == log.LongitudinalPlan.SpeedLimitControlState.active)
      if self.CI.CS.speed_limit_active:
        self.CI.CS.speed_limit = (self.sm['longitudinalPlan'].speedLimit + self.sm['longitudinalPlan'].speedLimitOffset) * 3.6 # convert to kph
      
      if self.CI.CS.one_pedal_mode_engage_on_gas:
        self.CI.CS.one_pedal_mode_engage_on_gas = False
        self.CI.CS.one_pedal_v_cruise_kph_last = self.v_cruise_kph
        self.CI.CS.one_pedal_last_follow_level = self.CI.CS.follow_level
        self.v_cruise_kph = V_CRUISE_MIN
      elif not self.accel_pressed and cur_time - self.accel_pressed_last < 0.3 and self.enabled and CS.cruiseState.enabled and (self.CI.CS.one_pedal_mode_active or self.CI.CS.coast_one_pedal_mode_active) and self.CI.CS.one_pedal_v_cruise_kph_last > 0: # user resuming speed from one-pedal mode
        self.v_cruise_kph = self.CI.CS.one_pedal_v_cruise_kph_last
        self.CI.CS.one_pedal_brake_mode = min(1, self.CI.CS.one_pedal_last_brake_mode)
        self.CI.CS.follow_level = self.CI.CS.one_pedal_last_follow_level
      else:
        self.v_cruise_kph = update_v_cruise(v_cruise, CS.buttonEvents, self.enabled and CS.cruiseState.enabled, cur_time, self.accel_pressed,self.decel_pressed, self.accel_pressed_last, self.decel_pressed_last, self.fastMode, self.fast_mode_enabled, vEgo, self.v_cruise_last_changed)
      
        self.v_cruise_kph = self.v_cruise_kph if self.is_metric else int(round((float(round(self.v_cruise_kph))-0.0995)/0.6233))
        
        if self.v_cruise_kph < self.v_cruise_kph_last and cur_time - self.v_cruise_last_changed > 1.0:
          self.CI.CS.one_pedal_v_cruise_kph_last = self.v_cruise_kph + (self.v_cruise_kph_last - self.v_cruise_kph)
        
        if self.v_cruise_kph != self.v_cruise_kph_last:
          self.v_cruise_last_changed = cur_time

        if(self.accel_pressed or self.decel_pressed):
          if self.v_cruise_kph_last != self.v_cruise_kph:
            self.accel_pressed_last = cur_time
            self.decel_pressed_last = cur_time
            self.fastMode = True
        else:
          self.fastMode = False  
    elif self.CP.pcmCruise and CS.cruiseState.enabled:
      self.v_cruise_kph = CS.cruiseState.speed * CV.MS_TO_KPH
    
    

    if self.events.any(ET.RESET_V_CRUISE):
      self.v_cruise_kph = 0
      
    self.CI.CS.v_cruise_kph = self.v_cruise_kph

    # decrease the soft disable timer at every step, as it's reset on
    # entrance in SOFT_DISABLING state
    self.soft_disable_timer = max(0, self.soft_disable_timer - 1)

    self.current_alert_types = [ET.PERMANENT]

    # ENABLED, PRE ENABLING, SOFT DISABLING
    if self.state != State.disabled:
      # user and immediate disable always have priority in a non-disabled state
      if self.events.any(ET.USER_DISABLE):
        self.state = State.disabled
        self.current_alert_types.append(ET.USER_DISABLE)

      elif self.events.any(ET.IMMEDIATE_DISABLE):
        self.state = State.disabled
        self.current_alert_types.append(ET.IMMEDIATE_DISABLE)

      else:
        # ENABLED
        if self.state == State.enabled:
          if self.events.any(ET.SOFT_DISABLE):
            self.state = State.softDisabling
            self.soft_disable_timer = 300   # 3s
            self.current_alert_types.append(ET.SOFT_DISABLE)

        # SOFT DISABLING
        elif self.state == State.softDisabling:
          if not self.events.any(ET.SOFT_DISABLE):
            # no more soft disabling condition, so go back to ENABLED
            self.state = State.enabled

          elif self.soft_disable_timer > 0:
            self.current_alert_types.append(ET.SOFT_DISABLE)

          elif self.soft_disable_timer <= 0:
            self.state = State.disabled

        # PRE ENABLING
        elif self.state == State.preEnabled:
          if not self.events.any(ET.PRE_ENABLE):
            self.state = State.enabled
          else:
            self.current_alert_types.append(ET.PRE_ENABLE)

    # DISABLED
    elif self.state == State.disabled:
      if self.events.any(ET.ENABLE):
        if self.events.any(ET.NO_ENTRY):
          self.current_alert_types.append(ET.NO_ENTRY)

        else:
          if self.events.any(ET.PRE_ENABLE):
            self.state = State.preEnabled
          else:
            self.state = State.enabled
          self.current_alert_types.append(ET.ENABLE)
          self.v_cruise_kph = initialize_v_cruise(CS.vEgo, CS.buttonEvents, self.v_cruise_kph_last)
          

    # Check if actuators are enabled
    self.active = self.state == State.enabled or self.state == State.softDisabling
    if self.active:
      self.current_alert_types.append(ET.WARNING)

    # Check if openpilot is engaged
    self.enabled = self.active or self.state == State.preEnabled

  def state_control(self, CS):
    """Given the state, this function returns an actuators packet"""

    # Update VehicleModel
    params = self.sm['liveParameters']
    x = max(params.stiffnessFactor, 0.1)
    sr = max(params.steerRatio, 0.1)
    self.VM.update_params(x, sr)

    lat_plan = self.sm['lateralPlan']
    long_plan = self.sm['longitudinalPlan']
    
    if self.sm.valid.get('liveLocationKalman', False) and self.sm.valid.get('modelV2', False) and len(self.sm['modelV2'].orientation.y) >= 11 and sec_since_boot() > 120.:
<<<<<<< HEAD
      self.CI.CS.pitch_raw = clip(self.sm['liveLocationKalman'].calibratedOrientationNED.value[1], -MAX_ABS_PITCH, MAX_ABS_PITCH) + self.sm['modelV2'].orientation.y[10]
=======
      self.CI.CS.pitch_raw = clip(self.sm['liveLocationKalman'].calibratedOrientationNED.value[1], -MAX_ABS_PITCH, MAX_ABS_PITCH) + clip(self.sm['modelV2'].orientation.y[10], -MAX_ABS_PRED_PITCH_DELTA, MAX_ABS_PRED_PITCH_DELTA)
>>>>>>> b25b3f42
      

    actuators = car.CarControl.Actuators.new_message()
    actuators.longControlState = self.LoC.long_control_state

    if CS.leftBlinker or CS.rightBlinker:
      self.last_blinker_frame = self.sm.frame

    # State specific actions

    if not self.active:
      self.LaC.reset()
      self.LoC.reset(v_pid=CS.vEgo)
    else:
      if self.CI.CS.one_pedal_mode_active or self.CI.CS.coast_one_pedal_mode_active:
        self.LoC.reset(v_pid=CS.vEgo)
      if not self.CI.CS.lkMode:
        self.LaC.reset()

    if not self.joystick_mode:
      # accel PID loop
      pid_accel_limits = self.CI.get_pid_accel_limits(self.CP, CS.vEgo, self.v_cruise_kph * CV.KPH_TO_MS, self.CI)
      t_since_plan = (self.sm.frame - self.sm.rcv_frame['longitudinalPlan']) * DT_CTRL
      actuators.accel = self.LoC.update(self.active, CS, self.CP, long_plan, pid_accel_limits, t_since_plan)
      
      self.CI.CS.coasting_long_plan = self.LoC.longPlan
      self.CI.CS.coasting_lead_d = self.LoC.coasting_lead_d
      self.CI.CS.coasting_lead_v = self.LoC.coasting_lead_v
      self.CI.CS.tr = self.LoC.tr

      # Steering PID loop and lateral MPC
      t_since_plan = (self.sm.frame - self.sm.rcv_frame['lateralPlan']) * DT_CTRL
      desired_curvature, desired_curvature_rate = get_lag_adjusted_curvature(self.CP, CS.vEgo,
                                                                             lat_plan.psis,
                                                                             lat_plan.curvatures,
                                                                             lat_plan.curvatureRates,
                                                                             t_since_plan)
      actuators.steer, actuators.steeringAngleDeg, lac_log = self.LaC.update(self.active, CS, self.CP, self.VM, params, 
                                                                             desired_curvature, desired_curvature_rate, self.sm['liveLocationKalman'])
    else:
      lac_log = log.ControlsState.LateralDebugState.new_message()
      if self.sm.rcv_frame['testJoystick'] > 0 and self.active:
        actuators.accel = 4.0*clip(self.sm['testJoystick'].axes[0], -1, 1)

        steer = clip(self.sm['testJoystick'].axes[1], -1, 1)
        # max angle is 45 for angle-based cars
        actuators.steer, actuators.steeringAngleDeg = steer, steer * 45.

        lac_log.active = True
        lac_log.steeringAngleDeg = CS.steeringAngleDeg
        lac_log.output = steer
        lac_log.saturated = abs(steer) >= 0.9

    # Check for difference between desired angle and angle for angle based control
    angle_control_saturated = self.CP.steerControlType == car.CarParams.SteerControlType.angle and \
      abs(actuators.steeringAngleDeg - CS.steeringAngleDeg) > STEER_ANGLE_SATURATION_THRESHOLD

    if angle_control_saturated and not CS.steeringPressed and self.active:
      self.saturated_count += 1
    else:
      self.saturated_count = 0

    # Send a "steering required alert" if saturation count has reached the limit
    if (lac_log.saturated and not CS.steeringPressed) or \
       (self.saturated_count > STEER_ANGLE_SATURATION_TIMEOUT):

      if len(lat_plan.dPathPoints):
        # Check if we deviated from the path
        left_deviation = actuators.steer > 0 and lat_plan.dPathPoints[0] < -0.1
        right_deviation = actuators.steer < 0 and lat_plan.dPathPoints[0] > 0.1

        if left_deviation or right_deviation and CS.lkMode:
          self.events.add(EventName.steerSaturated)

    # Ensure no NaNs/Infs
    for p in ACTUATOR_FIELDS:
      attr = getattr(actuators, p)
      if not isinstance(attr, Number):
        continue

      if not math.isfinite(attr):
        cloudlog.error(f"actuators.{p} not finite {actuators.to_dict()}")
        setattr(actuators, p, 0.0)

    return actuators, lac_log

  def publish_logs(self, CS, start_time, actuators, lac_log):
    """Send actuators and hud commands to the car, send controlsstate and MPC logging"""

    CC = car.CarControl.new_message()
    CC.enabled = self.enabled
    CC.actuators = actuators
    
    if len(self.sm['liveLocationKalman'].orientationNED.value) > 2:
      CC.roll = self.sm['liveLocationKalman'].orientationNED.value[0]
      CC.pitch = self.sm['liveLocationKalman'].orientationNED.value[1]

    CC.cruiseControl.override = True
    CC.cruiseControl.cancel = not self.CP.pcmCruise or (not self.enabled and CS.cruiseState.enabled)
    if self.joystick_mode and self.sm.rcv_frame['testJoystick'] > 0 and self.sm['testJoystick'].buttons[0]:
      CC.cruiseControl.cancel = True

    # TODO remove car specific stuff in controls
    # Some override values for Honda
    # brake discount removes a sharp nonlinearity
    brake_discount = (1.0 - clip(-actuators.accel * (3.0/4.0), 0.0, 1.0))
    speed_override = max(0.0, (self.LoC.v_pid + CS.cruiseState.speedOffset) * brake_discount)
    CC.cruiseControl.speedOverride = float(speed_override if self.CP.pcmCruise else 0.0)
    CC.cruiseControl.accelOverride = float(self.CI.calc_accel_override(CS.aEgo, self.a_target,
                                                                       CS.vEgo, self.v_target))

    CC.hudControl.setSpeed = float(self.v_cruise_kph) * CV.KPH_TO_MS
    CC.hudControl.speedVisible = self.enabled
    CC.hudControl.lanesVisible = self.enabled
    CC.hudControl.leadVisible = self.sm['longitudinalPlan'].hasLead

    right_lane_visible = self.sm['lateralPlan'].rProb > 0.5
    left_lane_visible = self.sm['lateralPlan'].lProb > 0.5
    CC.hudControl.rightLaneVisible = bool(right_lane_visible)
    CC.hudControl.leftLaneVisible = bool(left_lane_visible)

    recent_blinker = (self.sm.frame - self.last_blinker_frame) * DT_CTRL < 5.0  # 5s blinker cooldown
    ldw_allowed = self.is_ldw_enabled and CS.vEgo > LDW_MIN_SPEED and not recent_blinker \
                    and not self.active and self.sm['liveCalibration'].calStatus == Calibration.CALIBRATED

    meta = self.sm['modelV2'].meta
    if len(meta.desirePrediction) and ldw_allowed:
      l_lane_change_prob = meta.desirePrediction[Desire.laneChangeLeft - 1]
      r_lane_change_prob = meta.desirePrediction[Desire.laneChangeRight - 1]
      l_lane_close = left_lane_visible and (self.sm['modelV2'].laneLines[1].y[0] > -(1.08 + CAMERA_OFFSET))
      r_lane_close = right_lane_visible and (self.sm['modelV2'].laneLines[2].y[0] < (1.08 - CAMERA_OFFSET))

      CC.hudControl.leftLaneDepart = bool(l_lane_change_prob > LANE_DEPARTURE_THRESHOLD and l_lane_close)
      CC.hudControl.rightLaneDepart = bool(r_lane_change_prob > LANE_DEPARTURE_THRESHOLD and r_lane_close)

    if CC.hudControl.rightLaneDepart or CC.hudControl.leftLaneDepart:
      self.events.add(EventName.ldw)

    clear_event = ET.WARNING if ET.WARNING not in self.current_alert_types else None
    alerts = self.events.create_alerts(self.current_alert_types, [self.CP, self.sm, self.is_metric])
    self.AM.add_many(self.sm.frame, alerts, self.enabled)
    self.AM.process_alerts(self.sm.frame, clear_event)
    CC.hudControl.visualAlert = self.AM.visual_alert

    if not self.read_only and self.initialized:
      # send car controls over can
      can_sends = self.CI.apply(CC)
      self.pm.send('sendcan', can_list_to_can_capnp(can_sends, msgtype='sendcan', valid=CS.canValid))

    force_decel = (self.sm['driverMonitoringState'].awarenessStatus < 0.) or \
                  (self.state == State.softDisabling)

    # Curvature & Steering angle
    params = self.sm['liveParameters']

    steer_angle_without_offset = math.radians(CS.steeringAngleDeg - params.angleOffsetDeg)
    curvature = -self.VM.calc_curvature(steer_angle_without_offset, CS.vEgo, params.roll)

    # controlsState
    dat = messaging.new_message('controlsState')
    dat.valid = CS.canValid
    controlsState = dat.controlsState
    controlsState.alertText1 = self.AM.alert_text_1
    controlsState.alertText2 = self.AM.alert_text_2
    controlsState.alertSize = self.AM.alert_size
    controlsState.alertStatus = self.AM.alert_status
    controlsState.alertBlinkingRate = self.AM.alert_rate
    controlsState.alertType = self.AM.alert_type
    controlsState.alertSound = self.AM.audible_alert
    controlsState.canMonoTimes = list(CS.canMonoTimes)
    controlsState.longitudinalPlanMonoTime = self.sm.logMonoTime['longitudinalPlan']
    controlsState.lateralPlanMonoTime = self.sm.logMonoTime['lateralPlan']
    controlsState.enabled = self.enabled
    controlsState.active = self.active
    controlsState.curvature = curvature
    controlsState.state = self.state
    controlsState.engageable = not self.events.any(ET.NO_ENTRY)
    controlsState.longControlState = self.LoC.long_control_state
    controlsState.vPid = float(self.LoC.v_pid)
    controlsState.vCruise = float(self.v_cruise_kph)
    controlsState.upAccelCmd = float(self.LoC.pid.p)
    controlsState.uiAccelCmd = float(self.LoC.pid.i)
    controlsState.ufAccelCmd = float(self.LoC.pid.f)
    controlsState.cumLagMs = -self.rk.remaining * 1000.
    controlsState.startMonoTime = int(start_time * 1e9)
    controlsState.forceDecel = bool(force_decel)
    controlsState.canErrorCounter = self.can_error_counter

    lat_tuning = self.CP.lateralTuning.which()
    if self.joystick_mode:
      controlsState.lateralControlState.debugState = lac_log
    elif self.CP.steerControlType == car.CarParams.SteerControlType.angle:
      controlsState.lateralControlState.angleState = lac_log
    elif lat_tuning == 'pid':
      controlsState.lateralControlState.pidState = lac_log
    elif lat_tuning == 'lqr':
      controlsState.lateralControlState.lqrState = lac_log
    elif lat_tuning == 'indi':
      controlsState.lateralControlState.indiState = lac_log
    elif lat_tuning == 'torque':
      controlsState.lateralControlState.torqueState = lac_log
    self.pm.send('controlsState', dat)

    # carState
    car_events = self.events.to_msg()
    cs_send = messaging.new_message('carState')
    cs_send.valid = CS.canValid
    cs_send.carState = CS
    cs_send.carState.events = car_events
    self.pm.send('carState', cs_send)

    # carEvents - logged every second or on change
    if (self.sm.frame % int(1. / DT_CTRL) == 0) or (self.events.names != self.events_prev):
      ce_send = messaging.new_message('carEvents', len(self.events))
      ce_send.carEvents = car_events
      self.pm.send('carEvents', ce_send)
    self.events_prev = self.events.names.copy()

    # carParams - logged every 50 seconds (> 1 per segment)
    if (self.sm.frame % int(50. / DT_CTRL) == 0):
      cp_send = messaging.new_message('carParams')
      cp_send.carParams = self.CP
      self.pm.send('carParams', cp_send)

    # carControl
    cc_send = messaging.new_message('carControl')
    cc_send.valid = CS.canValid
    cc_send.carControl = CC
    self.pm.send('carControl', cc_send)

    # copy CarControl to pass to CarInterface on the next iteration
    self.CC = CC

  def step(self):
    start_time = sec_since_boot()
    self.prof.checkpoint("Ratekeeper", ignore=True)

    # Sample data from sockets and get a carState
    CS = self.data_sample()
    self.prof.checkpoint("Sample")

    self.update_events(CS)

    if not self.read_only and self.initialized:
      # Update control state
      self.state_transition(CS)
      self.prof.checkpoint("State transition")

    # Compute actuators (runs PID loops and lateral MPC)
    actuators, lac_log = self.state_control(CS)

    self.prof.checkpoint("State Control")

    # Publish data
    self.publish_logs(CS, start_time, actuators, lac_log)
    self.prof.checkpoint("Sent")

  def controlsd_thread(self):
    while True:
      self.step()
      self.rk.monitor_time()
      self.prof.display()

def main(sm=None, pm=None, logcan=None):
  controls = Controls(sm, pm, logcan)
  controls.controlsd_thread()


if __name__ == "__main__":
  main()<|MERGE_RESOLUTION|>--- conflicted
+++ resolved
@@ -528,11 +528,7 @@
     long_plan = self.sm['longitudinalPlan']
     
     if self.sm.valid.get('liveLocationKalman', False) and self.sm.valid.get('modelV2', False) and len(self.sm['modelV2'].orientation.y) >= 11 and sec_since_boot() > 120.:
-<<<<<<< HEAD
-      self.CI.CS.pitch_raw = clip(self.sm['liveLocationKalman'].calibratedOrientationNED.value[1], -MAX_ABS_PITCH, MAX_ABS_PITCH) + self.sm['modelV2'].orientation.y[10]
-=======
       self.CI.CS.pitch_raw = clip(self.sm['liveLocationKalman'].calibratedOrientationNED.value[1], -MAX_ABS_PITCH, MAX_ABS_PITCH) + clip(self.sm['modelV2'].orientation.y[10], -MAX_ABS_PRED_PITCH_DELTA, MAX_ABS_PRED_PITCH_DELTA)
->>>>>>> b25b3f42
       
 
     actuators = car.CarControl.Actuators.new_message()
