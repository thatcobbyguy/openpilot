--- conflicted
+++ resolved
@@ -272,11 +272,7 @@
     
 
     ret.gas = pt_cp.vl["AcceleratorPedal2"]["AcceleratorPedal2"] / 254.
-<<<<<<< HEAD
-    ret.gasPressed = ret.gas > 0.18
-=======
     ret.gasPressed = ret.gas > GAS_PRESSED_THRESHOLD
->>>>>>> 0a7afd5e
     self.gasPressed = ret.gasPressed
     if self.gasPressed and self.one_pedal_coast_stop_only_mode == 1:
       self.one_pedal_coast_stop_only_mode = 0 # cancel stop only logic so it will stay in friction braking mode
