#!/usr/bin/env python3
from math import fabs, sin, erf, atan
from cereal import car
from common.numpy_fast import interp
from common.realtime import sec_since_boot
from common.params import Params
from selfdrive.swaglog import cloudlog
from selfdrive.config import Conversions as CV
from selfdrive.car.gm.values import CAR, CruiseButtons, \
                                    AccState, CarControllerParams, \
                                    FINGERPRINTS
from selfdrive.car import STD_CARGO_KG, scale_rot_inertia, scale_tire_stiffness, gen_empty_fingerprint
from selfdrive.car.interfaces import CarInterfaceBase
from selfdrive.controls.lib.longitudinal_planner import _A_CRUISE_MAX_V_SPORT, \
                                                        _A_CRUISE_MAX_BP, \
                                                        calc_cruise_accel_limits

FOLLOW_AGGRESSION = 0.15 # (Acceleration/Decel aggression) Lower is more aggressive

# revert to stock max negative accel based on relative lead velocity
_A_MIN_V_STOCK_FACTOR_BP = [-5. * CV.MPH_TO_MS, 1. * CV.MPH_TO_MS]
_A_MIN_V_STOCK_FACTOR_V = [0., 1.]


ButtonType = car.CarState.ButtonEvent.Type
EventName = car.CarEvent.EventName


# meant for traditional ff fits
def get_steer_feedforward_sigmoid1(angle, speed, ANGLE_COEF, ANGLE_COEF2, ANGLE_OFFSET, SPEED_OFFSET, SIGMOID_COEF_RIGHT, SIGMOID_COEF_LEFT, SPEED_COEF):
  x = ANGLE_COEF * (angle) / max(0.01,speed)
  sigmoid = x / (1. + fabs(x))
  return ((SIGMOID_COEF_RIGHT if angle > 0. else SIGMOID_COEF_LEFT) * sigmoid) * (0.01 + speed + SPEED_OFFSET) ** ANGLE_COEF2 + ANGLE_OFFSET * (angle * SPEED_COEF - atan(angle * SPEED_COEF))

# meant for torque fits
def get_steer_feedforward_erf(angle, speed, ANGLE_COEF, ANGLE_COEF2, ANGLE_OFFSET, SPEED_OFFSET, SIGMOID_COEF_RIGHT, SIGMOID_COEF_LEFT, SPEED_COEF):
  x = ANGLE_COEF * (angle) * (40.23 / (max(0.05,speed + SPEED_OFFSET))**SPEED_COEF)
  sigmoid = erf(x)
  return ((SIGMOID_COEF_RIGHT if angle < 0. else SIGMOID_COEF_LEFT) * sigmoid) + ANGLE_COEF2 * angle


class CarInterface(CarInterfaceBase):
  params_check_last_t = 0.
  params_check_freq = 0.1 # check params at 10Hz
  params = CarControllerParams()
  
  @staticmethod
  def get_pid_accel_limits(CP, current_speed, cruise_speed, CI = None):
    following = CI.CS.coasting_lead_d > 0. and CI.CS.coasting_lead_d < 45.0 and CI.CS.coasting_lead_v > current_speed
    accel_limits = calc_cruise_accel_limits(current_speed, following, CI.CS.accel_mode)
    
    # decrease min accel as necessary based on lead conditions
    stock_min_factor = interp(current_speed - CI.CS.coasting_lead_v, _A_MIN_V_STOCK_FACTOR_BP, _A_MIN_V_STOCK_FACTOR_V) if CI.CS.coasting_lead_d > 0. else 0.
    accel_limits[0] = stock_min_factor * CI.params.ACCEL_MIN + (1. - stock_min_factor) * accel_limits[0]
    
    time_since_engage = CI.CS.t - CI.CS.cruise_enabled_last_t
    if CI.CS.coasting_lead_d > 0. and time_since_engage < CI.CS.cruise_enabled_neg_accel_ramp_bp[-1]:
      accel_limits[0] *= interp(time_since_engage, CI.CS.cruise_enabled_neg_accel_ramp_bp, CI.CS.cruise_enabled_neg_accel_ramp_v)
      
    return [max(CI.params.ACCEL_MIN, accel_limits[0]), min(accel_limits[1], CI.params.ACCEL_MAX)]

  # Volt determined by iteratively plotting and minimizing error for f(angle, speed) = steer.
  @staticmethod
  def get_steer_feedforward_acadia(desired_angle, v_ego):
    ANGLE_COEF = 5.00000000
    ANGLE_COEF2 = 1.90844451
    ANGLE_OFFSET = 0.03401073
    SPEED_OFFSET = 13.72019138
    SIGMOID_COEF_RIGHT = 0.00100000
    SIGMOID_COEF_LEFT = 0.00101873
    SPEED_COEF = 0.36844505
    return get_steer_feedforward_sigmoid1(desired_angle, v_ego, ANGLE_COEF, ANGLE_COEF2, ANGLE_OFFSET, SPEED_OFFSET, SIGMOID_COEF_RIGHT, SIGMOID_COEF_LEFT, SPEED_COEF)
  
  # Volt determined by iteratively plotting and minimizing error for f(angle, speed) = steer.
  @staticmethod
  def get_steer_feedforward_acadia_torque(desired_lateral_accel, v_ego):
    ANGLE_COEF = 0.32675089
    ANGLE_COEF2 = 0.22085755
    ANGLE_OFFSET = 0.
    SPEED_OFFSET = -3.17614605
    SIGMOID_COEF_RIGHT = 0.42425039
    SIGMOID_COEF_LEFT = 0.44546354
    SPEED_COEF = 0.78390078
    return get_steer_feedforward_erf(desired_lateral_accel, v_ego, ANGLE_COEF, ANGLE_COEF2, ANGLE_OFFSET, SPEED_OFFSET, SIGMOID_COEF_RIGHT, SIGMOID_COEF_LEFT, SPEED_COEF)
  
  @staticmethod
  def get_steer_feedforward_volt(desired_angle, v_ego):
    ANGLE_COEF = 1.23514093
    ANGLE_COEF2 = 2.00000000
    ANGLE_OFFSET = 0.03891270
    SPEED_OFFSET = 8.58272983
    SIGMOID_COEF_RIGHT = 0.00154548
    SIGMOID_COEF_LEFT = 0.00168327
    SPEED_COEF = 0.16283995
    return get_steer_feedforward_sigmoid1(desired_angle, v_ego, ANGLE_COEF, ANGLE_COEF2, ANGLE_OFFSET, SPEED_OFFSET, SIGMOID_COEF_RIGHT, SIGMOID_COEF_LEFT, SPEED_COEF)
  
  # Volt determined by iteratively plotting and minimizing error for f(angle, speed) = steer.
  @staticmethod
  def get_steer_feedforward_volt_torque(desired_lateral_accel, v_ego):
    ANGLE_COEF = 0.08617848
    ANGLE_COEF2 = 0.12568428
    ANGLE_OFFSET = 0.00205026
    SPEED_OFFSET = -3.48009247
    SIGMOID_COEF_RIGHT = 0.56664089
    SIGMOID_COEF_LEFT = 0.50360594
    SPEED_COEF = 0.55322718
    return get_steer_feedforward_erf(desired_lateral_accel, v_ego, ANGLE_COEF, ANGLE_COEF2, ANGLE_OFFSET, SPEED_OFFSET, SIGMOID_COEF_RIGHT, SIGMOID_COEF_LEFT, SPEED_COEF)

  @staticmethod
  def get_steer_feedforward_bolt_euv(angle, speed):
    ANGLE_COEF = 4.80745391
    ANGLE_COEF2 = 0.47214969
    ANGLE_OFFSET = 0.#-0.32202861
    SPEED_OFFSET = 2.85629120
    SIGMOID_COEF_RIGHT = 0.33536781
    SIGMOID_COEF_LEFT = 0.40555956
    SPEED_COEF = 0.02123313

    x = ANGLE_COEF * (angle + ANGLE_OFFSET)
    sigmoid = x / (1. + fabs(x))
    return ((SIGMOID_COEF_RIGHT if (angle + ANGLE_OFFSET) > 0. else SIGMOID_COEF_LEFT) * sigmoid) * ((speed + SPEED_OFFSET) * SPEED_COEF) * ((fabs(angle + ANGLE_OFFSET) ** fabs(ANGLE_COEF2)))
  
  @staticmethod
  def get_steer_feedforward_bolt_euv_torque(desired_lateral_accel, speed):
    ANGLE_COEF = 0.16179233
    ANGLE_COEF2 = 0.20691964
    ANGLE_OFFSET = 0.#0.04420955
    SPEED_OFFSET = -7.94958973
    SIGMOID_COEF_RIGHT = 0.34906506
    SIGMOID_COEF_LEFT = 0.20000000
    SPEED_COEF = 0.38748798

    x = ANGLE_COEF * (desired_lateral_accel + ANGLE_OFFSET) * (40.23 / (max(0.05,speed + SPEED_OFFSET))**SPEED_COEF)
    sigmoid = erf(x)
    return ((SIGMOID_COEF_RIGHT if (desired_lateral_accel + ANGLE_OFFSET) < 0. else SIGMOID_COEF_LEFT) * sigmoid) + ANGLE_COEF2 * (desired_lateral_accel + ANGLE_OFFSET)

  def get_steer_feedforward_function(self):
    if self.CP.carFingerprint in [CAR.VOLT, CAR.VOLT18]:
      return self.get_steer_feedforward_volt
    elif self.CP.carFingerprint == CAR.ACADIA:
      return self.get_steer_feedforward_acadia
    elif self.CP.carFingerprint == CAR.BOLT_EUV:
      return self.get_steer_feedforward_bolt_euv
    else:
      return CarInterfaceBase.get_steer_feedforward_default
  
  def get_steer_feedforward_function_torque(self):
    if self.CP.carFingerprint in [CAR.VOLT, CAR.VOLT18]:
      return self.get_steer_feedforward_volt_torque
    elif self.CP.carFingerprint == CAR.ACADIA:
      return self.get_steer_feedforward_acadia_torque
    elif self.CP.carFingerprint == CAR.BOLT_EUV:
      return self.get_steer_feedforward_bolt_euv_torque
    else:
      return CarInterfaceBase.get_steer_feedforward_torque_default

  @staticmethod
  def get_params(candidate, fingerprint=gen_empty_fingerprint(), car_fw=None):
    ret = CarInterfaceBase.get_std_params(candidate, fingerprint)
    ret.carName = "gm"
    ret.safetyModel = car.CarParams.SafetyModel.gm
    ret.pcmCruise = False  # stock cruise control is kept off
    ret.stoppingControl = True
    ret.startAccel = 0.8
    ret.steerLimitTimer = 0.4
    ret.radarTimeStep = 1/15  # GM radar runs at 15Hz instead of standard 20Hz

    # GM port is a community feature
    # TODO: make a port that uses a car harness and it only intercepts the camera
    ret.communityFeature = True

    # Presence of a camera on the object bus is ok.
    # Have to go to read_only if ASCM is online (ACC-enabled cars),
    # or camera is on powertrain bus (LKA cars without ACC).
    ret.openpilotLongitudinalControl = True
    tire_stiffness_factor = 0.444  # not optimized yet
    
    ret.longitudinalActuatorDelayLowerBound = 0.42
    ret.longitudinalActuatorDelayUpperBound = 0.42

    # Default lateral controller params.
<<<<<<< HEAD
    ret.minSteerSpeed = 7 * CV.MPH_TO_MS
=======
    ret.minSteerSpeed = 10.1 * CV.KPH_TO_MS
>>>>>>> e734371b
    ret.lateralTuning.pid.kpBP = [0.]
    ret.lateralTuning.pid.kpV = [0.2]
    ret.lateralTuning.pid.kiBP = [0.]
    ret.lateralTuning.pid.kiV = [0.]
    ret.lateralTuning.pid.kf = 0.00004   # full torque for 20 deg at 80mph means 0.00007818594
    ret.steerRateCost = 1.0
    ret.steerActuatorDelay = 0.1  # Default delay, not measured yet

    # Default longitudinal controller params.
    ret.longitudinalTuning.kpBP = [5., 35.]
    ret.longitudinalTuning.kpV = [2.4, 1.5]
    ret.longitudinalTuning.kiBP = [0.]
    ret.longitudinalTuning.kiV = [0.36]

    if candidate in [CAR.VOLT, CAR.VOLT18]:
      # supports stop and go, but initial engage must be above 18mph (which include conservatism)
      ret.minEnableSpeed = -1
      ret.mass = 1607. + STD_CARGO_KG
      ret.wheelbase = 2.69
      ret.steerRatio = 17.7  # Stock 15.7, LiveParameters
      ret.steerRateCost = 1.0
      tire_stiffness_factor = 0.469 # Stock Michelin Energy Saver A/S, LiveParameters
      ret.steerRatioRear = 0.
      ret.centerToFront = 0.45 * ret.wheelbase # from Volt Gen 1
      ret.steerActuatorDelay = 0.18
      if (Params().get_bool("EnableTorqueControl")):
        max_lateral_accel = 3.0
        ret.lateralTuning.init('torque')
        ret.lateralTuning.torque.useSteeringAngle = True
        ret.lateralTuning.torque.kp = 1.8 / max_lateral_accel
        ret.lateralTuning.torque.ki = 0.45 / max_lateral_accel
        ret.lateralTuning.torque.kd = 6.0 / max_lateral_accel
        ret.lateralTuning.torque.kf = 1.0 # use with custom torque ff
        ret.lateralTuning.torque.friction = 0.005
      else:
        ret.lateralTuning.pid.kpBP = [0., 40.]
        ret.lateralTuning.pid.kpV = [0., .16]
        ret.lateralTuning.pid.kiBP = [0., 40.]
        ret.lateralTuning.pid.kiV = [.015, 0.02]
        ret.lateralTuning.pid.kdBP = [0.]
        ret.lateralTuning.pid.kdV = [0.6]
        ret.lateralTuning.pid.kf = 1. # !!! ONLY for sigmoid feedforward !!!
      

      # Only tuned to reduce oscillations. TODO.
      ret.longitudinalTuning.kpBP = [5., 15., 35.]
      ret.longitudinalTuning.kpV = [0.9, .9, 0.8]
      ret.longitudinalTuning.kiBP = [5., 15., 35.]
      ret.longitudinalTuning.kiV = [0.14, 0.13, 0.13]
      ret.longitudinalTuning.kdBP = [5., 25.]
      ret.longitudinalTuning.kdV = [0.4, 0.0]
      ret.stoppingDecelRate = 0.2 # brake_travel/s while trying to stop

    elif candidate == CAR.MALIBU:
      # supports stop and go, but initial engage must be above 18mph (which include conservatism)
      ret.minEnableSpeed = 18 * CV.MPH_TO_MS
      ret.mass = 1496. + STD_CARGO_KG
      ret.wheelbase = 2.83
      ret.steerRatio = 15.8
      ret.steerRatioRear = 0.
      ret.centerToFront = ret.wheelbase * 0.4  # wild guess

    elif candidate == CAR.HOLDEN_ASTRA:
      ret.mass = 1363. + STD_CARGO_KG
      ret.wheelbase = 2.662
      # Remaining parameters copied from Volt for now
      ret.centerToFront = ret.wheelbase * 0.4
      ret.minEnableSpeed = 18 * CV.MPH_TO_MS
      ret.steerRatio = 15.7
      ret.steerRatioRear = 0.

    elif candidate == CAR.ACADIA:
      ret.minEnableSpeed = -1.  # engage speed is decided by pcm
      ret.mass = 4353. * CV.LB_TO_KG + STD_CARGO_KG
      ret.wheelbase = 2.86
      ret.steerRatio = 16.0 #14.4  # end to end is 13.46
      ret.steerRatioRear = 0.
      ret.centerToFront = ret.wheelbase * 0.4
      ret.steerActuatorDelay = 0.24

      if (Params().get_bool("EnableTorqueControl")):
        max_lateral_accel = 3.0
        ret.lateralTuning.init('torque')
        ret.lateralTuning.torque.useSteeringAngle = True
        ret.lateralTuning.torque.kp = 2.0 / max_lateral_accel
        ret.lateralTuning.torque.ki = 0.6 / max_lateral_accel
        ret.lateralTuning.torque.kd = 5.0 / max_lateral_accel
        ret.lateralTuning.torque.kf = 1. # custom ff
        ret.lateralTuning.torque.friction = 0.01
      else:
        ret.lateralTuning.pid.kpBP = [i * CV.MPH_TO_MS for i in [0., 80.]]
        ret.lateralTuning.pid.kpV = [0., 0.16]
        ret.lateralTuning.pid.kiBP = [0., 35.]
        ret.lateralTuning.pid.kiV = [0.01, 0.016]
        ret.lateralTuning.pid.kdBP = [0.]
        ret.lateralTuning.pid.kdV = [0.7]
        ret.lateralTuning.pid.kf = 1. # get_steer_feedforward_acadia()

      ret.longitudinalTuning.kdBP = [5., 25.]
      ret.longitudinalTuning.kdV = [0.8, 0.4]
      ret.longitudinalTuning.kiBP = [5., 35.]
      ret.longitudinalTuning.kiV = [0.31, 0.34]

    elif candidate == CAR.BUICK_REGAL:
      ret.minEnableSpeed = 18 * CV.MPH_TO_MS
      ret.mass = 3779. * CV.LB_TO_KG + STD_CARGO_KG  # (3849+3708)/2
      ret.wheelbase = 2.83  # 111.4 inches in meters
      ret.steerRatio = 14.4  # guess for tourx
      ret.steerRatioRear = 0.
      ret.centerToFront = ret.wheelbase * 0.4  # guess for tourx

    elif candidate == CAR.CADILLAC_ATS:
      ret.minEnableSpeed = 18 * CV.MPH_TO_MS
      ret.mass = 1601. + STD_CARGO_KG
      ret.wheelbase = 2.78
      ret.steerRatio = 15.3
      ret.steerRatioRear = 0.
      ret.centerToFront = ret.wheelbase * 0.49

    elif candidate == CAR.ESCALADE:
      ret.minEnableSpeed = -1.  # engage speed is decided by pcm
      ret.mass = 2645. + STD_CARGO_KG
      ret.wheelbase = 2.95
      ret.steerRatio = 17.3  # end to end is 13.46
      ret.steerRatioRear = 0.
      ret.centerToFront = ret.wheelbase * 0.4
      ret.lateralTuning.pid.kiBP, ret.lateralTuning.pid.kpBP = [[10., 41.0], [10., 41.0]]
      ret.lateralTuning.pid.kpV, ret.lateralTuning.pid.kiV = [[0.13, 0.24], [0.01, 0.02]]
      ret.lateralTuning.pid.kf = 0.000045
      tire_stiffness_factor = 1.0

    elif candidate == CAR.ESCALADE_ESV:
      ret.minEnableSpeed = -1.  # engage speed is decided by pcm
      ret.mass = 2739. + STD_CARGO_KG
      ret.wheelbase = 3.302
      ret.steerRatio = 17.3
      ret.centerToFront = ret.wheelbase * 0.49
      ret.lateralTuning.pid.kiBP, ret.lateralTuning.pid.kpBP = [[10., 41.0], [10., 41.0]]
      ret.lateralTuning.pid.kpV, ret.lateralTuning.pid.kiV = [[0.13, 0.24], [0.01, 0.02]]
      ret.lateralTuning.pid.kf = 0.000045
      tire_stiffness_factor = 1.0
    elif candidate == CAR.BOLT_EUV:
      ret.minEnableSpeed = -1
      ret.mass = 1669. + STD_CARGO_KG
      ret.wheelbase = 2.675
      ret.steerRatio = 16.8
      ret.centerToFront = ret.wheelbase * 0.4
      tire_stiffness_factor = 1.0
      ret.steerActuatorDelay = 0.2
      if (Params().get_bool("EnableTorqueControl")):
        max_lateral_accel = 3.0
        ret.lateralTuning.init('torque')
        ret.lateralTuning.torque.useSteeringAngle = True
        ret.lateralTuning.torque.kp = 1.8 / max_lateral_accel
        ret.lateralTuning.torque.ki = 0.4 / max_lateral_accel
        ret.lateralTuning.torque.kd = 4.0 / max_lateral_accel
        ret.lateralTuning.torque.kf = 1.0 # use with custom torque ff
        ret.lateralTuning.torque.friction = 0.005
      else:
        ret.lateralTuning.pid.kpBP, ret.lateralTuning.pid.kiBP = [[10., 40.0], [0., 40.]]
        ret.lateralTuning.pid.kpV, ret.lateralTuning.pid.kiV = [[0.1, 0.22], [0.01, 0.021]]
        ret.lateralTuning.pid.kdBP = [0.]
        ret.lateralTuning.pid.kdV = [0.6]
        ret.lateralTuning.pid.kf = 1. # use with get_feedforward_bolt_euv

    # TODO: get actual value, for now starting with reasonable value for
    # civic and scaling by mass and wheelbase
    ret.rotationalInertia = scale_rot_inertia(ret.mass, ret.wheelbase)

    # TODO: start from empirically derived lateral slip stiffness for the civic and scale by
    # mass and CG position, so all cars will have approximately similar dyn behaviors
    ret.tireStiffnessFront, ret.tireStiffnessRear = scale_tire_stiffness(ret.mass, ret.wheelbase, ret.centerToFront, tire_stiffness_factor=tire_stiffness_factor)
    
    return ret

  # returns a car.CarState
  def update(self, c, can_strings):
    self.cp.update_strings(can_strings)
    self.cp_loopback.update_strings(can_strings)

    ret = self.CS.update(self.cp, self.cp_loopback)

    t = sec_since_boot()

    cruiseEnabled = self.CS.pcm_acc_status != AccState.OFF
    ret.cruiseState.enabled = cruiseEnabled

    ret.canValid = self.cp.can_valid and self.cp_loopback.can_valid
    ret.steeringRateLimited = self.CC.steer_rate_limited if self.CC is not None else False

    ret.engineRPM = self.CS.engineRPM

    buttonEvents = []

    if self.CS.cruise_buttons != self.CS.prev_cruise_buttons and self.CS.prev_cruise_buttons != CruiseButtons.INIT:
      be = car.CarState.ButtonEvent.new_message()
      be.type = ButtonType.unknown
      if self.CS.cruise_buttons != CruiseButtons.UNPRESS:
        be.pressed = True
        but = self.CS.cruise_buttons
      else:
        be.pressed = False
        but = self.CS.prev_cruise_buttons
      if but == CruiseButtons.RES_ACCEL:
        self.CS.resume_required = False
        if not (ret.cruiseState.enabled and ret.standstill):
          be.type = ButtonType.accelCruise  # Suppress resume button if we're resuming from stop so we don't adjust speed.
        if self.CS.one_pedal_mode_active or self.CS.coast_one_pedal_mode_active \
          or ret.standstill or not ret.cruiseState.enabled:
          self.CS.resume_button_pressed = True
      elif but == CruiseButtons.DECEL_SET:
        if not cruiseEnabled and not self.CS.lkMode:
          self.lkMode = True
        be.type = ButtonType.decelCruise
      elif but == CruiseButtons.CANCEL:
        be.type = ButtonType.cancel
      elif but == CruiseButtons.MAIN:
        be.type = ButtonType.altButton3
      buttonEvents.append(be)

    ret.buttonEvents = buttonEvents

    if cruiseEnabled and self.CS.lka_button and self.CS.lka_button != self.CS.prev_lka_button:
      self.CS.lkMode = not self.CS.lkMode
      cloudlog.info("button press event: LKA button. new value: %i" % self.CS.lkMode)
    
    if t - self.params_check_last_t >= self.params_check_freq:
      self.params_check_last_t = t
      self.one_pedal_mode = self.CS._params.get_bool("OnePedalMode")

    # distance button is also used to toggle braking modes when in one-pedal-mode
    if self.CS.one_pedal_mode_active or self.CS.coast_one_pedal_mode_active:
      if self.CS.distance_button != self.CS.prev_distance_button:
        if not self.CS.distance_button and self.CS.one_pedal_mode_engaged_with_button and t - self.CS.distance_button_last_press_t < 0.8: #user just engaged one-pedal with distance button hold and immediately let off the button, so default to regen/engine braking. If they keep holding, it does hard braking
          cloudlog.info("button press event: Engaging one-pedal mode with distance button.")
          self.CS.one_pedal_brake_mode = 0
          self.one_pedal_last_brake_mode = self.CS.one_pedal_brake_mode
          self.CS.one_pedal_mode_enabled = False
          self.CS.one_pedal_mode_active = False
          self.CS.coast_one_pedal_mode_active = True
          tmp_params = Params()
          tmp_params.put("OnePedalBrakeMode", str(self.CS.one_pedal_brake_mode))
          tmp_params.put_bool("OnePedalMode", self.CS.one_pedal_mode_enabled)
        else:
          if not self.one_pedal_mode and self.CS.distance_button: # user lifted press of distance button while in coast-one-pedal mode, so turn on braking
            cloudlog.info("button press event: Engaging one-pedal braking.")
            self.CS.one_pedal_last_switch_to_friction_braking_t = t
            self.CS.distance_button_last_press_t = t + 0.5
            self.CS.one_pedal_brake_mode = 0
            self.one_pedal_last_brake_mode = self.CS.one_pedal_brake_mode
            self.CS.one_pedal_mode_enabled = True
            self.CS.one_pedal_mode_active = True
            tmp_params = Params()
            tmp_params.put("OnePedalBrakeMode", str(self.CS.one_pedal_brake_mode))
            tmp_params.put_bool("OnePedalMode", self.CS.one_pedal_mode_enabled)
          elif self.CS.distance_button and (self.CS.pause_long_on_gas_press or self.CS.out.standstill) and t - self.CS.distance_button_last_press_t < 0.4 and t - self.CS.one_pedal_last_switch_to_friction_braking_t > 1.: # on the second press of a double tap while the gas is pressed, turn off one-pedal braking
            # cycle the brake mode back to nullify the first press
            cloudlog.info("button press event: Disengaging one-pedal mode with distace button double-press.")
            self.CS.distance_button_last_press_t = t + 0.5
            self.CS.one_pedal_brake_mode = 0
            self.one_pedal_last_brake_mode = self.CS.one_pedal_brake_mode
            self.CS.one_pedal_mode_enabled = False
            self.CS.one_pedal_mode_active = False
            self.CS.coast_one_pedal_mode_active = True
            tmp_params = Params()
            tmp_params.put("OnePedalBrakeMode", str(self.CS.one_pedal_brake_mode))
            tmp_params.put_bool("OnePedalMode", self.CS.one_pedal_mode_enabled)
          else:
            if self.CS.distance_button:
              self.CS.distance_button_last_press_t = t
              cloudlog.info("button press event: Distance button pressed in one-pedal mode.")
            else: # only make changes when user lifts press
              if self.CS.one_pedal_brake_mode == 2:
                cloudlog.info("button press event: Disengaging one-pedal hard braking. Switching to moderate braking")
                self.CS.one_pedal_brake_mode = 1
                tmp_params = Params()
                tmp_params.put("OnePedalBrakeMode", str(self.CS.one_pedal_brake_mode))
              elif t - self.CS.distance_button_last_press_t > 0. and t - self.CS.distance_button_last_press_t < 0.4: # only switch braking on a single tap (also allows for ignoring presses by setting last_press_t to be greater than t)
                self.CS.one_pedal_brake_mode = (self.CS.one_pedal_brake_mode + 1) % 2
                cloudlog.info(f"button press event: one-pedal braking. New value: {self.CS.one_pedal_brake_mode}")
                tmp_params = Params()
                tmp_params.put("OnePedalBrakeMode", str(self.CS.one_pedal_brake_mode))
          self.CS.one_pedal_mode_engaged_with_button = False
      elif self.CS.distance_button and t - self.CS.distance_button_last_press_t > 0.3:
        if self.CS.one_pedal_brake_mode < 2:
          cloudlog.info("button press event: Engaging one-pedal hard braking.")
          self.one_pedal_last_brake_mode = self.CS.one_pedal_brake_mode
        self.CS.one_pedal_brake_mode = 2
      self.CS.follow_level = self.CS.one_pedal_brake_mode + 1
    else: # cruis is active, so just modify follow distance
      if self.CS.distance_button != self.CS.prev_distance_button:
        if self.CS.distance_button:
          self.CS.distance_button_last_press_t = t
          cloudlog.info("button press event: Distance button pressed in cruise mode.")
        else: # apply change on button lift
          self.CS.follow_level -= 1
          if self.CS.follow_level < 1:
            self.CS.follow_level = 3
          tmp_params = Params()
          tmp_params.put("FollowLevel", str(self.CS.follow_level))
          cloudlog.info("button press event: cruise follow distance button. new value: %r" % self.CS.follow_level)
      elif self.CS.distance_button and t - self.CS.distance_button_last_press_t > 0.5 and not (self.CS.one_pedal_mode_active or self.CS.coast_one_pedal_mode_active):
          # user held follow button while in normal cruise, so engage one-pedal mode
          cloudlog.info("button press event: distance button hold to engage one-pedal mode.")
          self.CS.one_pedal_mode_engage_on_gas = True
          self.CS.one_pedal_mode_engaged_with_button = True
          self.CS.distance_button_last_press_t = t + 1.0 # gives the user 1 second to release the distance button before hard braking is applied (which they may want, so don't want too long of a delay)

    ret.readdistancelines = self.CS.follow_level

    events = self.create_common_events(ret, pcm_enable=False)

    if ret.vEgo < self.CP.minEnableSpeed:
      events.add(EventName.belowEngageSpeed)
    if self.CS.pause_long_on_gas_press:
      events.add(EventName.gasPressed)
    if self.CS.park_brake:
      events.add(EventName.parkBrake)
    steer_paused = False
    if cruiseEnabled:
      if t - self.CS.last_pause_long_on_gas_press_t < 0.5 and t - self.CS.sessionInitTime > 10.:
        events.add(car.CarEvent.EventName.pauseLongOnGasPress)
      if not ret.standstill and self.CS.lkMode and self.CS.lane_change_steer_factor < 1.:
        events.add(car.CarEvent.EventName.blinkerSteeringPaused)
        steer_paused = True
    if ret.vEgo < self.CP.minSteerSpeed:
      if ret.standstill and cruiseEnabled and not ret.brakePressed and not self.CS.pause_long_on_gas_press and not self.CS.autoHoldActivated and not self.CS.disengage_on_gas and t - self.CS.sessionInitTime > 10. and not self.CS.resume_required:
        events.add(car.CarEvent.EventName.stoppedWaitForGas)
      elif not steer_paused and self.CS.lkMode and not self.CS.resume_required:
        events.add(car.CarEvent.EventName.belowSteerSpeed)
    if self.CS.autoHoldActivated:
      self.CS.lastAutoHoldTime = t
      events.add(car.CarEvent.EventName.autoHoldActivated)
    if self.CS.pcm_acc_status == AccState.FAULTED and t - self.CS.sessionInitTime > 10.0 and t - self.CS.lastAutoHoldTime > 1.0:
      events.add(EventName.accFaulted)
    if self.CS.resume_required:
      events.add(EventName.resumeRequired)

    # handle button presses
    for b in ret.buttonEvents:
      # do enable on both accel and decel buttons
      # The ECM will fault if resume triggers an enable while speed is set to 0
      if b.type == ButtonType.accelCruise and c.hudControl.setSpeed > 0 and c.hudControl.setSpeed < 70 and not b.pressed:
        events.add(EventName.buttonEnable)
      if b.type == ButtonType.decelCruise and not b.pressed:
        events.add(EventName.buttonEnable)
      # do disable on button down
      if b.type == ButtonType.cancel and b.pressed:
        events.add(EventName.buttonCancel)
      # The ECM independently tracks a ‘speed is set’ state that is reset on main off.
      # To keep controlsd in sync with the ECM state, generate a RESET_V_CRUISE event on main cruise presses.
      if b.type == ButtonType.altButton3 and b.pressed:
        events.add(EventName.buttonMainCancel)

    ret.events = events.to_msg()

    # copy back carState packet to CS
    self.CS.out = ret.as_reader()

    return self.CS.out

  def apply(self, c):
    hud_v_cruise = c.hudControl.setSpeed
    if hud_v_cruise > 70:
      hud_v_cruise = 0

    # For Openpilot, "enabled" includes pre-enable.
    # In GM, PCM faults out if ACC command overlaps user gas, so keep that from happening inside CC.update().
    pause_long_on_gas_press = c.enabled and self.CS.gasPressed and not self.CS.out.brake > 0. and not self.disengage_on_gas
    t = sec_since_boot()
    self.CS.one_pedal_mode_engage_on_gas = False
    if pause_long_on_gas_press and not self.CS.pause_long_on_gas_press:
      self.CS.one_pedal_mode_engage_on_gas = (self.CS.one_pedal_mode_engage_on_gas_enabled and self.CS.vEgo >= self.CS.one_pedal_mode_engage_on_gas_min_speed and not self.CS.one_pedal_mode_active and not self.CS.coast_one_pedal_mode_active)
      if t - self.CS.last_pause_long_on_gas_press_t > 300.:
        self.CS.last_pause_long_on_gas_press_t = t
    if self.CS.gasPressed:
      self.CS.one_pedal_mode_last_gas_press_t = t

    self.CS.pause_long_on_gas_press = pause_long_on_gas_press
    enabled = c.enabled or self.CS.pause_long_on_gas_press

    if self.CS.resume_button_pressed \
      and not self.CS.one_pedal_mode_active and not self.CS.coast_one_pedal_mode_active \
      and (self.CS.one_pedal_mode_active_last or self.CS.coast_one_pedal_mode_active_last):
        hud_v_cruise = max(self.CS.one_pedal_v_cruise_kph_last, hud_v_cruise)
    
    can_sends = self.CC.update(enabled, self.CS, self.frame,
                               c.actuators,
                               hud_v_cruise, c.hudControl.lanesVisible,
                               c.hudControl.leadVisible, c.hudControl.visualAlert)

    self.frame += 1

    # Release Auto Hold and creep smoothly when regenpaddle pressed
    if self.CS.regenPaddlePressed and self.CS.autoHold:
      self.CS.autoHoldActive = False

    if self.CS.autoHold and not self.CS.autoHoldActive and not self.CS.regenPaddlePressed:
      if self.CS.out.vEgo > 0.03:
        self.CS.autoHoldActive = True
      elif self.CS.out.vEgo < 0.02 and self.CS.out.brakePressed:
        self.CS.autoHoldActive = True

    return can_sends<|MERGE_RESOLUTION|>--- conflicted
+++ resolved
@@ -179,11 +179,7 @@
     ret.longitudinalActuatorDelayUpperBound = 0.42
 
     # Default lateral controller params.
-<<<<<<< HEAD
-    ret.minSteerSpeed = 7 * CV.MPH_TO_MS
-=======
     ret.minSteerSpeed = 10.1 * CV.KPH_TO_MS
->>>>>>> e734371b
     ret.lateralTuning.pid.kpBP = [0.]
     ret.lateralTuning.pid.kpV = [0.2]
     ret.lateralTuning.pid.kiBP = [0.]
